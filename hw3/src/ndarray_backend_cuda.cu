#include <cuda_runtime.h>
#include <pybind11/numpy.h>
#include <pybind11/pybind11.h>
#include <pybind11/stl.h>

#include <iostream>
#include <sstream>

namespace needle {
namespace cuda {

#define BASE_THREAD_NUM 256

#define TILE 4
typedef float scalar_t;
const size_t ELEM_SIZE = sizeof(scalar_t);

struct CudaArray {
  CudaArray(const size_t size) {
    cudaError_t err = cudaMalloc(&ptr, size * ELEM_SIZE);
    if (err != cudaSuccess) throw std::runtime_error(cudaGetErrorString(err));
    this->size = size;
  }
  ~CudaArray() { cudaFree(ptr); }
  size_t ptr_as_int() { return (size_t)ptr; }
  
  scalar_t* ptr;
  size_t size;
};

struct CudaDims {
  dim3 block, grid;
};

CudaDims CudaOneDim(size_t size) {
  /**
   * Utility function to get cuda dimensions for 1D call
   */
  CudaDims dim;
  size_t num_blocks = (size + BASE_THREAD_NUM - 1) / BASE_THREAD_NUM;
  dim.block = dim3(BASE_THREAD_NUM, 1, 1);
  dim.grid = dim3(num_blocks, 1, 1);
  return dim;
}

#define MAX_VEC_SIZE 8
struct CudaVec {
  uint32_t size;
  uint32_t data[MAX_VEC_SIZE];
};

CudaVec VecToCuda(const std::vector<uint32_t>& x) {
  CudaVec shape;
  if (x.size() > MAX_VEC_SIZE) throw std::runtime_error("Exceeded CUDA supported max dimesions");
  shape.size = x.size();
  for (size_t i = 0; i < x.size(); i++) {
    shape.data[i] = x[i];
  }
  return shape;
}

////////////////////////////////////////////////////////////////////////////////
// Fill call
////////////////////////////////////////////////////////////////////////////////

__global__ void FillKernel(scalar_t* out, scalar_t val, size_t size) {
  size_t gid = blockIdx.x * blockDim.x + threadIdx.x;
  if (gid < size) out[gid] = val;
}

void Fill(CudaArray* out, scalar_t val) {
  CudaDims dim = CudaOneDim(out->size);
  FillKernel<<<dim.grid, dim.block>>>(out->ptr, val, out->size);
}

////////////////////////////////////////////////////////////////////////////////
// Compact and setitem cals
////////////////////////////////////////////////////////////////////////////////

// Untility function to convert contiguous index i to memory location from strides
// given a global id, find out its shape index.
// feor shape of [2, 3], idx changes: [[0, 0], [0, 1], [0, 2]]
//                                     [1, 0], [1, 1], [1, 2]]
// if shape of (3, 6), gid = 15;
// 15 % 6 = 3, gid = 15 / 6 = 2;
// 2 % 3 = 2, gid = 2 / 3 = 0;
// shape index of 15 is (2, 3)
// 15 = 2 * 6 + 3

// if shape of (2, 3, 4), gid = 18;
// 18 % 4 = 2, gid = 18 / 4 = 4;
// 4 % 3 = 1, gid = 4 / 3 = 1;
// 1 % 2 = 1, gid = 1 / 2 = 0;
// shape index of 18 is (1, 1, 2)
// 18 = 1 * 3 * 4 + 1 * 4 + 2
__device__ size_t gid2shapeidx(size_t gid, CudaVec shape, CudaVec strides, size_t offset) {
  size_t shape_idx = offset;
  for (size_t i = shape.size; i > 0; --i) {
    shape_idx += (gid % shape.data[i - 1]) * strides.data[i - 1];
    gid /= shape.data[i - 1];
  }
  return shape_idx;

  // size_t idxs[MAX_VEC_SIZE];
  // size_t cur_size, pre_size = 1;
  // for (int i = shape.size - 1; i >= 0; i--) {
  //   cur_size = pre_size * shape.data[i]; 
  //   idxs[i] = gid % cur_size / pre_size;
  //   pre_size = cur_size;
  // }
  // size_t comp_idx = offset;
  // for (int i = 0; i < shape.size; i++) 
  //   comp_idx += idxs[i] * strides.data[i];
  // return comp_idx;
}


__global__ void CompactKernel(const scalar_t* a, scalar_t* out, size_t size, CudaVec shape,
                              CudaVec strides, size_t offset) {
  /**
   * The CUDA kernel for the compact opeation.  This should effectively map a single entry in the 
   * non-compact input a, to the corresponding item (at location gid) in the compact array out.
   * 
   * Args:
   *   a: CUDA pointer to a array
   *   out: CUDA point to out array
   *   size: size of out array
   *   shape: vector of shapes of a and out arrays (of type CudaVec, for past passing to CUDA kernel)
   *   strides: vector of strides of out array
   *   offset: offset of out array
   */
  size_t gid = blockIdx.x * blockDim.x + threadIdx.x;

  /// BEGIN YOUR SOLUTION
  if (gid < size) {
    out[gid] = a[gid2shapeidx(gid, shape, strides, offset)];
  }
  /// END YOUR SOLUTION
}

void Compact(const CudaArray& a, CudaArray* out, std::vector<uint32_t> shape,
             std::vector<uint32_t> strides, size_t offset) {
  /**
   * Compact an array in memory.  Unlike the C++ version, in CUDA this will primarily call the 
   * relevant CUDA kernel.  In this case, we illustrate how you should set this up (i.e., we give 
   * you the code for this fuction, and also the prototype for the CompactKernel() function).  For
   * the functions after this, however, you'll need to define these kernels as you see fit to 
   * execute the underlying function.
   * 
   * Args:
   *   a: non-compact represntation of the array, given as input
   *   out: compact version of the array to be written
   *   shape: shapes of each dimension for a and out
   *   strides: strides of the *a* array (not out, which has compact strides)
   *   offset: offset of the *a* array (not out, which has zero offset, being compact)
   */

  // Nothing needs to be added here
  CudaDims dim = CudaOneDim(out->size);
  CompactKernel<<<dim.grid, dim.block>>>(a.ptr, out->ptr, out->size, VecToCuda(shape),
                                         VecToCuda(strides), offset);
}


__global__ void EwiseSetitemKernel(const scalar_t* a, scalar_t* out, size_t size, CudaVec shape,
                                   CudaVec strides, size_t offset) {
  size_t gid = blockIdx.x * blockDim.x + threadIdx.x;
  if (gid < size) {
    out[gid2shapeidx(gid, shape, strides, offset)] = a[gid];
  }
}


void EwiseSetitem(const CudaArray& a, CudaArray* out, std::vector<uint32_t> shape,
                  std::vector<uint32_t> strides, size_t offset) {
  /**
   * Set items in a (non-compact) array using CUDA.  Yyou will most likely want to implement a
   * EwiseSetitemKernel() function, similar to those above, that will do the actual work.
   * 
   * Args:
   *   a: _compact_ array whose items will be written to out
   *   out: non-compact array whose items are to be written
   *   shape: shapes of each dimension for a and out
   *   strides: strides of the *out* array (not a, which has compact strides)
   *   offset: offset of the *out* array (not a, which has zero offset, being compact)
   */
  /// BEGIN YOUR SOLUTION
  CudaDims dim = CudaOneDim(out->size);
  EwiseSetitemKernel<<<dim.grid, dim.block>>>(a.ptr, out->ptr, a.size, VecToCuda(shape),
                                              VecToCuda(strides), offset);
  /// END YOUR SOLUTION
}


__global__ void ScalarSetitemKernel(scalar_t* out, scalar_t val, size_t size, CudaVec shape,
                                    CudaVec strides, size_t offset) {
  size_t gid = blockIdx.x * blockDim.x + threadIdx.x;
  if(gid < size) { // actually size has no meaning here
    out[gid2shapeidx(gid, shape, strides, offset)] = val;
  }
}


void ScalarSetitem(size_t size, scalar_t val, CudaArray* out, std::vector<uint32_t> shape,
                   std::vector<uint32_t> strides, size_t offset) {
  /**
   * Set items is a (non-compact) array
   * 
   * Args:
   *   size: number of elements to write in out array (note that this will note be the same as
   *         out.size, because out is a non-compact subset array);  it _will_ be the same as the 
   *         product of items in shape, but covenient to just pass it here.
   *   val: scalar value to write to
   *   out: non-compact array whose items are to be written
   *   shape: shapes of each dimension of out
   *   strides: strides of the out array
   *   offset: offset of the out array
   */
  /// BEGIN YOUR SOLUTION
  CudaDims dim = CudaOneDim(out->size);
  ScalarSetitemKernel<<<dim.grid, dim.block>>>(out->ptr, val, size, VecToCuda(shape),
                                              VecToCuda(strides), offset);
  /// END YOUR SOLUTION
}

////////////////////////////////////////////////////////////////////////////////
// Elementwise and scalar operations
////////////////////////////////////////////////////////////////////////////////

__global__ void EwiseAddKernel(const scalar_t* a, const scalar_t* b, scalar_t* out, size_t size) {
  size_t gid = blockIdx.x * blockDim.x + threadIdx.x;
  if (gid < size) out[gid] = a[gid] + b[gid];
}

void EwiseAdd(const CudaArray& a, const CudaArray& b, CudaArray* out) {
  /**
   * Add together two CUDA array
   */
  CudaDims dim = CudaOneDim(out->size);
  EwiseAddKernel<<<dim.grid, dim.block>>>(a.ptr, b.ptr, out->ptr, out->size);
}

__global__ void ScalarAddKernel(const scalar_t* a, scalar_t val, scalar_t* out, size_t size) {
  size_t gid = blockIdx.x * blockDim.x + threadIdx.x;
  if (gid < size) out[gid] = a[gid] + val;
}

void ScalarAdd(const CudaArray& a, scalar_t val, CudaArray* out) {
  /**
   * Add together a CUDA array and a scalar value.
   */
  CudaDims dim = CudaOneDim(out->size);
  ScalarAddKernel<<<dim.grid, dim.block>>>(a.ptr, val, out->ptr, out->size);
}

/**
 * In the code the follows, use the above template to create analogous elementise
 * and and scalar operators for the following functions.  See the numpy backend for
 * examples of how they should work.
 *   - EwiseMul, ScalarMul
 *   - EwiseDiv, ScalarDiv
 *   - ScalarPower
 *   - EwiseMaximum, ScalarMaximum
 *   - EwiseEq, ScalarEq
 *   - EwiseGe, ScalarGe
 *   - EwiseLog
 *   - EwiseExp
 *   - EwiseTanh
 *
 * If you implement all these naively, there will be a lot of repeated code, so
 * you are welcome (but not required), to use macros or templates to define these
 * functions (however you want to do so, as long as the functions match the proper)
 * signatures above.
 */

/// BEGIN YOUR SOLUTION
// function pointer or define template
__global__ void EwiseMulKernel(const scalar_t* a, const scalar_t* b, scalar_t* out, size_t size) {
  size_t gid = blockIdx.x * blockDim.x + threadIdx.x;
  if (gid < size) out[gid] = a[gid] * b[gid];
}

void EwiseMul(const CudaArray& a, const CudaArray& b, CudaArray* out) {
  CudaDims dim = CudaOneDim(out->size);
  EwiseMulKernel<<<dim.grid, dim.block>>>(a.ptr, b.ptr, out->ptr, out->size);
}

__global__ void ScalarMulKernel(const scalar_t* a, scalar_t val, scalar_t* out, size_t size) {
  size_t gid = blockIdx.x * blockDim.x + threadIdx.x;
  if (gid < size) out[gid] = a[gid] * val;
}

void ScalarMul(const CudaArray& a, scalar_t val, CudaArray* out) {
  CudaDims dim = CudaOneDim(out->size);
  ScalarMulKernel<<<dim.grid, dim.block>>>(a.ptr, val, out->ptr, out->size);
}

__global__ void EwiseDivKernel(const scalar_t* a, const scalar_t* b, scalar_t* out, size_t size) {
  size_t gid = blockIdx.x * blockDim.x + threadIdx.x;
  if (gid < size) out[gid] = a[gid] / b[gid];
}

void EwiseDiv(const CudaArray& a, const CudaArray& b, CudaArray* out) {
  CudaDims dim = CudaOneDim(out->size);
  EwiseMulKernel<<<dim.grid, dim.block>>>(a.ptr, b.ptr, out->ptr, out->size);
}

__global__ void ScalarDivKernel(const scalar_t* a, scalar_t val, scalar_t* out, size_t size) {
  size_t gid = blockIdx.x * blockDim.x + threadIdx.x;
  if (gid < size) out[gid] = a[gid] / val;
}

void ScalarDiv(const CudaArray& a, scalar_t val, CudaArray* out) {
  CudaDims dim = CudaOneDim(out->size);
  ScalarMulKernel<<<dim.grid, dim.block>>>(a.ptr, val, out->ptr, out->size);
}

__global__ void ScalarPowerKernel(const scalar_t* a, scalar_t val, scalar_t* out, size_t size) {
  size_t gid = blockIdx.x * blockDim.x + threadIdx.x;
  if (gid < size) out[gid] = pow(a[gid], val);
}

void ScalarPower(const CudaArray& a, scalar_t val, CudaArray* out) {
  CudaDims dim = CudaOneDim(out->size);
  ScalarMulKernel<<<dim.grid, dim.block>>>(a.ptr, val, out->ptr, out->size);
}

__global__ void EwiseMaximumKernel(const scalar_t* a, const scalar_t* b, scalar_t* out, size_t size) {
  size_t gid = blockIdx.x * blockDim.x + threadIdx.x;
  if (gid < size) out[gid] = max(a[gid], b[gid]);
}

void EwiseMaximum(const CudaArray& a, const CudaArray& b, CudaArray* out) {
  CudaDims dim = CudaOneDim(out->size);
  EwiseMaximumKernel<<<dim.grid, dim.block>>>(a.ptr, b.ptr, out->ptr, out->size);
}

__global__ void ScalarMaximumKernel(const scalar_t* a, scalar_t val, scalar_t* out, size_t size) {
  size_t gid = blockIdx.x * blockDim.x + threadIdx.x;
  if (gid < size) out[gid] = max(a[gid], val);
}

void ScalarMaximum(const CudaArray& a, scalar_t val, CudaArray* out) {
  CudaDims dim = CudaOneDim(out->size);
  ScalarMaximumKernel<<<dim.grid, dim.block>>>(a.ptr, val, out->ptr, out->size);
}

__global__ void EwiseEqKernel(const scalar_t* a, const scalar_t* b, scalar_t* out, size_t size) {
  size_t gid = blockIdx.x * blockDim.x + threadIdx.x;
  if (gid < size) out[gid] = (a[gid] == b[gid]);
}

void EwiseEq(const CudaArray& a, const CudaArray& b, CudaArray* out) {
  CudaDims dim = CudaOneDim(out->size);
  EwiseEqKernel<<<dim.grid, dim.block>>>(a.ptr, b.ptr, out->ptr, out->size);
}

__global__ void ScalarEqKernel(const scalar_t* a, scalar_t val, scalar_t* out, size_t size) {
  size_t gid = blockIdx.x * blockDim.x + threadIdx.x;
  if (gid < size) out[gid] = (a[gid] == val);
}

void ScalarEq(const CudaArray& a, scalar_t val, CudaArray* out) {
  CudaDims dim = CudaOneDim(out->size);
  ScalarEqKernel<<<dim.grid, dim.block>>>(a.ptr, val, out->ptr, out->size);
}

__global__ void EwiseGeKernel(const scalar_t* a, const scalar_t* b, scalar_t* out, size_t size) {
  size_t gid = blockIdx.x * blockDim.x + threadIdx.x;
  if (gid < size) out[gid] = (a[gid] >= b[gid]);
}

void EwiseGe(const CudaArray& a, const CudaArray& b, CudaArray* out) {
  CudaDims dim = CudaOneDim(out->size);
  EwiseGeKernel<<<dim.grid, dim.block>>>(a.ptr, b.ptr, out->ptr, out->size);
}

__global__ void ScalarGeKernel(const scalar_t* a, scalar_t val, scalar_t* out, size_t size) {
  size_t gid = blockIdx.x * blockDim.x + threadIdx.x;
  if (gid < size) out[gid] = (a[gid] >= val);
}

void ScalarGe(const CudaArray& a, scalar_t val, CudaArray* out) {
  CudaDims dim = CudaOneDim(out->size);
  ScalarGeKernel<<<dim.grid, dim.block>>>(a.ptr, val, out->ptr, out->size);
}

__global__ void EwiseLogKernel(const scalar_t* a, scalar_t* out, size_t size) {
  size_t gid = blockIdx.x * blockDim.x + threadIdx.x;
  if (gid < size) out[gid] = log(a[gid]);
}

void EwiseLog(const CudaArray& a, CudaArray* out) {
  CudaDims dim = CudaOneDim(out->size);
  EwiseLogKernel<<<dim.grid, dim.block>>>(a.ptr, out->ptr, out->size);
}

__global__ void EwiseExpKernel(const scalar_t* a, scalar_t* out, size_t size) {
  size_t gid = blockIdx.x * blockDim.x + threadIdx.x;
  if (gid < size) out[gid] = exp(a[gid]);
}

void EwiseExp(const CudaArray& a, CudaArray* out) {
  CudaDims dim = CudaOneDim(out->size);
  EwiseExpKernel<<<dim.grid, dim.block>>>(a.ptr, out->ptr, out->size);
}

__global__ void EwiseTanhKernel(const scalar_t* a, scalar_t* out, size_t size) {
  size_t gid = blockIdx.x * blockDim.x + threadIdx.x;
  if (gid < size) out[gid] = tanh(a[gid]);
}

void EwiseTanh(const CudaArray& a, CudaArray* out) {
  CudaDims dim = CudaOneDim(out->size);
  EwiseTanhKernel<<<dim.grid, dim.block>>>(a.ptr, out->ptr, out->size);
}
/// END YOUR SOLUTION

////////////////////////////////////////////////////////////////////////////////
// Elementwise and scalar operations
////////////////////////////////////////////////////////////////////////////////
__device__ void MatmulKernel(const scalar_t *a, const scalar_t *b, scalar_t *out,
                             uint32_t M, uint32_t N, uint32_t P) {
  size_t x = blockIdx.x * blockDim.x + threadIdx.x;
  size_t y = blockIdx.y * blockDim.y + threadIdx.y;
  if (x >= M || y >= P) {
    return;
  }
  scalar_t sum = 0;
  for (size_t i = 0; i < N; ++i) {
    sum += a[x * M + i] * b[P * i + y];
  }
  out[x * M + y] = sum;
}

<<<<<<< HEAD
__device__ void MatmulSharedMemKernel(const scalar_t *a, const scalar_t *b, scalar_t *out,
                                      uint32_t M, uint32_t N, uint32_t P) {
  
=======
__global__ void MatmulKernel(const scalar_t* a, const scalar_t* b, scalar_t* out,
                             uint32_t M, uint32_t N, uint32_t P) {
  size_t x = blockDim.x * blockIdx.x + threadIdx.x;
  size_t y = blockDim.y * blockIdx.y + threadIdx.y;
  if (x >= M || y >= P) {
    return;
  }
  scalar_t sum = 0;
  for (size_t i = 0; i < N; ++i) {
    sum += a[x * N + i] * b[i * P + y];
  }
  out[x * P + y] = sum;
>>>>>>> ff84b131
}


// TODO: shared memory matmul

void Matmul(const CudaArray& a, const CudaArray& b, CudaArray* out, uint32_t M, uint32_t N,
            uint32_t P) {
  /**
   * Multiply two (compact) matrices into an output (also comapct) matrix.  You will want to look
   * at the lecture and notes on GPU-based linear algebra to see how to do this.  Since ultimately
   * mugrade is just evaluating correctness, you _can_ implement a version that simply parallelizes
   * over (i,j) entries in the output array.  However, to really get the full benefit of this
   * problem, we would encourage you to use cooperative fetching, shared memory register tiling, 
   * and other ideas covered in the class notes.  Note that unlike the tiled matmul function in
   * the CPU backend, here you should implement a single function that works across all size
   * matrices, whether or not they are a multiple of a tile size.  As with previous CUDA
   * implementations, this function here will largely just set up the kernel call, and you should
   * implement the logic in a separate MatmulKernel() call.
   * 
   *
   * Args:
   *   a: compact 2D array of size m x n
   *   b: comapct 2D array of size n x p
   *   out: compact 2D array of size m x p to write the output to
   *   M: rows of a / out
   *   N: columns of a / rows of b
   *   P: columns of b / out
   */

  /// BEGIN YOUR SOLUTION
<<<<<<< HEAD
  CudaDims dim;
  const int thread_num_x = 16, thread_num_y = 16;
  dim.block = dim3(thread_num_x, thread_num_y, 1); // each block has 16 * 16 threads
  dim.grid = dim3((thread_num_x + M - 1) / M, (thread_num_y + P - 1) / P, 1);
  MatMulkernel<<<dim.grid, dim.block>>>(a.ptr, b.ptr, out->ptr, M, N, P);
=======
  const size_t thread_num_x = 16, thread_num_y = 16;
  CudaDims dim;
  dim.block = dim3(thread_num_x, thread_num_y, 1);
  dim.grid = dim3((M + thread_num_x - 1) / thread_num_x, (thread_num_y + P - 1) / thread_num_y, 1);
  MatmulKernel<<<dim.grid, dim.block>>> (a.ptr, b.ptr, out->ptr, M, N, P);
>>>>>>> ff84b131
  /// END YOUR SOLUTION
}

////////////////////////////////////////////////////////////////////////////////
// Max and sum reductions
////////////////////////////////////////////////////////////////////////////////

__global__ void ReduceMaxKernel(const scalar_t* a, scalar_t* out, size_t out_size, size_t size) {
  size_t gid = blockIdx.x * blockDim.x + threadIdx.x;
  if (gid < out_size) {
    size_t offset = gid * size;
    scalar_t m = a[offset];
    # pragma unroll
    for (size_t i = 1; i < size; ++i){
      m = max(m, a[offset + i]);
    }
    out[gid] = m;
  }
}

void ReduceMax(const CudaArray& a, CudaArray* out, size_t reduce_size) {
  /**
   * Reduce by taking maximum over `reduce_size` contiguous blocks.  Even though it is inefficient,
   * for simplicity you can perform each reduction in a single CUDA thread.
   * 
   * Args:
   *   a: compact array of size a.size = out.size * reduce_size to reduce over
   *   out: compact array to write into
   *   redice_size: size of the dimension to reduce over
   */
  /// BEGIN YOUR SOLUTION
  CudaDims dim = CudaOneDim(out->size);
  ReduceMaxKernel<<<dim.grid, dim.block>>>(a.ptr, out->ptr, out->size, reduce_size);
  /// END YOUR SOLUTION
}


__global__ void ReduceSumKernel(const scalar_t* a, scalar_t* out, size_t out_size, size_t size) {
  size_t gid = blockIdx.x * blockDim.x + threadIdx.x;
  if (gid < out_size) {
    size_t offset = gid * size;
    scalar_t s = 0;
    for (size_t i = 0; i < size; ++i){
      s += a[offset + i];
    }
    out[gid] = s;
  }
}


void ReduceSum(const CudaArray& a, CudaArray* out, size_t reduce_size) {
  /**
   * Reduce by taking summation over `reduce_size` contiguous blocks.  Again, for simplicity you 
   * can perform each reduction in a single CUDA thread.
   * 
   * Args:
   *   a: compact array of size a.size = out.size * reduce_size to reduce over
   *   out: compact array to write into
   *   redice_size: size of the dimension to reduce over
   */
  /// BEGIN YOUR SOLUTION
  CudaDims dim = CudaOneDim(out->size);
  ReduceSumKernel<<<dim.grid, dim.block>>>(a.ptr, out->ptr, out->size, reduce_size);
  /// END YOUR SOLUTION
}

}  // namespace cuda
}  // namespace needle

PYBIND11_MODULE(ndarray_backend_cuda, m) {
  namespace py = pybind11;
  using namespace needle;
  using namespace cuda;

  m.attr("__device_name__") = "cuda";
  m.attr("__tile_size__") = TILE;

  py::class_<CudaArray>(m, "Array")
      .def(py::init<size_t>(), py::return_value_policy::take_ownership)
      .def_readonly("size", &CudaArray::size)
      .def("ptr", &CudaArray::ptr_as_int);

  // return numpy array, copying from CPU
  m.def("to_numpy", [](const CudaArray& a, std::vector<size_t> shape, std::vector<size_t> strides,
                       size_t offset) {
    std::vector<size_t> numpy_strides = strides;
    std::transform(numpy_strides.begin(), numpy_strides.end(), numpy_strides.begin(),
                   [](size_t& c) { return c * ELEM_SIZE; });

    // copy memory to host
    scalar_t* host_ptr = (scalar_t*)std::malloc(a.size * ELEM_SIZE);
    if (host_ptr == 0) throw std::bad_alloc();
    cudaError_t err = cudaMemcpy(host_ptr, a.ptr, a.size * ELEM_SIZE, cudaMemcpyDeviceToHost);
    if (err != cudaSuccess) throw std::runtime_error(cudaGetErrorString(err));

    // return numpy array
    py::capsule deallocate_buffer(host_ptr, [](void* p) { free(p); });
    return py::array_t<scalar_t>(shape, numpy_strides, host_ptr + offset, deallocate_buffer);
  });

  // copy numpy array to GPU
  m.def("from_numpy", [](py::array_t<scalar_t> a, CudaArray* out) {
    cudaError_t err =
        cudaMemcpy(out->ptr, a.request().ptr, out->size * ELEM_SIZE, cudaMemcpyHostToDevice);
    if (err != cudaSuccess) throw std::runtime_error(cudaGetErrorString(err));
  });

  m.def("fill", Fill);
  m.def("compact", Compact);
  m.def("ewise_setitem", EwiseSetitem);
  m.def("scalar_setitem", ScalarSetitem);
  m.def("ewise_add", EwiseAdd);
  m.def("scalar_add", ScalarAdd);

  m.def("ewise_mul", EwiseMul);
  m.def("scalar_mul", ScalarMul);
  m.def("ewise_div", EwiseDiv);
  m.def("scalar_div", ScalarDiv);
  m.def("scalar_power", ScalarPower);

  m.def("ewise_maximum", EwiseMaximum);
  m.def("scalar_maximum", ScalarMaximum);
  m.def("ewise_eq", EwiseEq);
  m.def("scalar_eq", ScalarEq);
  m.def("ewise_ge", EwiseGe);
  m.def("scalar_ge", ScalarGe);

  m.def("ewise_log", EwiseLog);
  m.def("ewise_exp", EwiseExp);
  m.def("ewise_tanh", EwiseTanh);

  m.def("matmul", Matmul);

  m.def("reduce_max", ReduceMax);
  m.def("reduce_sum", ReduceSum);
}<|MERGE_RESOLUTION|>--- conflicted
+++ resolved
@@ -419,25 +419,6 @@
 ////////////////////////////////////////////////////////////////////////////////
 // Elementwise and scalar operations
 ////////////////////////////////////////////////////////////////////////////////
-__device__ void MatmulKernel(const scalar_t *a, const scalar_t *b, scalar_t *out,
-                             uint32_t M, uint32_t N, uint32_t P) {
-  size_t x = blockIdx.x * blockDim.x + threadIdx.x;
-  size_t y = blockIdx.y * blockDim.y + threadIdx.y;
-  if (x >= M || y >= P) {
-    return;
-  }
-  scalar_t sum = 0;
-  for (size_t i = 0; i < N; ++i) {
-    sum += a[x * M + i] * b[P * i + y];
-  }
-  out[x * M + y] = sum;
-}
-
-<<<<<<< HEAD
-__device__ void MatmulSharedMemKernel(const scalar_t *a, const scalar_t *b, scalar_t *out,
-                                      uint32_t M, uint32_t N, uint32_t P) {
-  
-=======
 __global__ void MatmulKernel(const scalar_t* a, const scalar_t* b, scalar_t* out,
                              uint32_t M, uint32_t N, uint32_t P) {
   size_t x = blockDim.x * blockIdx.x + threadIdx.x;
@@ -450,7 +431,6 @@
     sum += a[x * N + i] * b[i * P + y];
   }
   out[x * P + y] = sum;
->>>>>>> ff84b131
 }
 
 
@@ -481,19 +461,11 @@
    */
 
   /// BEGIN YOUR SOLUTION
-<<<<<<< HEAD
-  CudaDims dim;
-  const int thread_num_x = 16, thread_num_y = 16;
-  dim.block = dim3(thread_num_x, thread_num_y, 1); // each block has 16 * 16 threads
-  dim.grid = dim3((thread_num_x + M - 1) / M, (thread_num_y + P - 1) / P, 1);
-  MatMulkernel<<<dim.grid, dim.block>>>(a.ptr, b.ptr, out->ptr, M, N, P);
-=======
   const size_t thread_num_x = 16, thread_num_y = 16;
   CudaDims dim;
   dim.block = dim3(thread_num_x, thread_num_y, 1);
   dim.grid = dim3((M + thread_num_x - 1) / thread_num_x, (thread_num_y + P - 1) / thread_num_y, 1);
   MatmulKernel<<<dim.grid, dim.block>>> (a.ptr, b.ptr, out->ptr, M, N, P);
->>>>>>> ff84b131
   /// END YOUR SOLUTION
 }
 
